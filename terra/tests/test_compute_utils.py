import ntpath
import pathlib
import posixpath
import os
from unittest import mock
import warnings

from terra import settings
from .utils import TestSettingsUnconfiguredCase
import terra.compute.utils as utils
import terra.compute.dummy
import terra.compute.docker
import terra.compute.base


# A test compute based off of dummy, but not dummy. These two classes turn this
# test into an official terra compute definition
class Compute(terra.compute.dummy.Compute):
  pass


class Service:
  pass


class Service_test:
  pass


class Service2:
  pass


class Service2_test:
  pass


# I am purposefully showing multiple ways to mock _wrapped for demonstration
# purposes
class TestComputeUtilsCase(TestSettingsUnconfiguredCase):
  def setUp(self):
    # Use setting
    self.patches.append(mock.patch.object(settings, '_wrapped', None))
    # For registering a service
    self.patches.append(mock.patch.dict(terra.compute.base.services,
                                        clear=True))
    super().setUp()
    # Register this Compute
    settings.configure({'compute': {'arch': Compute.__module__},
                        'processing_dir': self.temp_dir.name})

    # Manually register without using decorator
    Compute.register(Service)(Service_test)
    # Manually register against base compute. Normally this is never done, but
    # done for some core case tests below
    terra.compute.base.BaseCompute.register(Service2)(Service2_test)


class TestUtils(TestComputeUtilsCase):
  def test_compute_handler_from_settings(self):
    # Test handler working
    self.assertIsInstance(utils.ComputeHandler()._connection, Compute)

  # I don't want setUp's configure for this test
  @mock.patch.object(settings, '_wrapped', None)
  def test_compute_handler_from_override(self):
    settings.configure({})
    self.assertIsInstance(utils.ComputeHandler()._connection,
                          terra.compute.dummy.Compute)
    self.assertIsInstance(
        utils.ComputeHandler(Compute.__module__)._connection, Compute)

  # I don't want setUp's configure for this test
  @mock.patch.object(settings, '_wrapped', None)
  def test_compute_handler_short_name(self):
    # Since the "docker" library is installed, this test actually imports
    # docker before importing the real docker Compute, hence the warning.
    settings.configure({'compute': {'arch': 'docker'}})
    # Suppress imp warnings caused by docker
    with warnings.catch_warnings():
      warnings.simplefilter('ignore')
      # Make sure it worked
      self.assertIsInstance(utils.ComputeHandler()._connection,
                            terra.compute.docker.Compute)

  def test_get_default_service(self):
    # Make sure service definition works too
    self.assertIs(utils.get_default_service_class(Compute), Service)

  def test_load_service_by_instance(self):
    service = Service()
    self.assertIs(utils.load_service(service), service)

  @mock.patch.dict(utils.compute.__dict__, _connection=Compute())
  def test_load_service_by_class(self):
    self.assertIsInstance(utils.load_service(Service), Service_test)

  @mock.patch.dict(utils.compute.__dict__, _connection=Compute())
  def test_load_service_by_str(self):
    self.assertIsInstance(utils.load_service(Service.__module__ + '.Service'),
                          Service_test)

  @mock.patch.dict(utils.compute.__dict__, _connection=Compute())
  def test_load_service_by_str_using_default_implementation(self):
    self.assertIsInstance(utils.load_service(Service.__module__ + '.Service2'),
                          Service)

  @mock.patch.dict(utils.compute.__dict__, _connection=Compute())
  def test_load_service_unregistered(self):
    with self.assertRaises(KeyError), self.assertLogs(utils.__name__) as log:
      utils.load_service(__name__)

    self.assertIn(f'{__name__} is not registered', str(log.output))


class TestComputeHandler(TestComputeUtilsCase):
  @mock.patch.object(settings, '_wrapped', None)
  def test_compute_handler(self):
    settings.configure({'compute': {'arch': 'terra.compute.dummy'}})
    test_compute = utils.ComputeHandler()
    self.assertIsInstance(test_compute._connection,
                          terra.compute.dummy.Compute)

  # Make sure this can be run twice
  test_compute_handler2 = test_compute_handler


# Dummy mock to double check args
def mock_popen(*args, **kwargs):
  return (args, kwargs)


class TestBaseJust(TestComputeUtilsCase):
  def setUp(self):
    # Make a copy
    self.original_env = os.environ.copy()

    self.patches.append(mock.patch.object(utils, 'Popen', mock_popen))
    super().setUp()

  def tearDown(self):
    super().tearDown()
    # Make sure nothing inadvertently changed environ
    self.assertEqual(self.original_env, os.environ)

  def test_just_simple(self):
    default_justfile = os.path.join(os.environ['TERRA_TERRA_DIR'], 'Justfile')
    # Call just, and get the args calculated, retrieved via mock
    args, kwargs = utils.just("foo  bar")
    self.assertEqual(args, (('bash', 'just', 'foo  bar'),))
    self.assertEqual(set(kwargs.keys()), {'executable', 'env'})
    self.assertEqual(kwargs['env']['JUSTFILE'], default_justfile)

  def test_just_custom_env(self):
    default_justfile = os.path.join(os.environ['TERRA_TERRA_DIR'], 'Justfile')
    # Use the env kwarg
    args, kwargs = utils.just("foo", "bar", env={"FOO": "BAR"})
    self.assertEqual(args, (('bash', 'just', 'foo', 'bar'),))
    self.assertEqual(set(kwargs.keys()), {'executable', 'env'})
    self.assertTrue(kwargs.pop('executable').endswith('bash'))
    self.assertEqual(kwargs, {'env': {'FOO': 'BAR',
                                      'JUSTFILE': default_justfile}})

  def test_just_custom_justfile(self):
    # Use the justfile kwarg
    args, kwargs = utils.just("foobar", justfile="/foo/bar")
    self.assertEqual(args, (('bash', 'just', 'foobar'),))
    self.assertEqual(set(kwargs.keys()), {'executable', 'env'})
    self.assertEqual(kwargs['env']['JUSTFILE'], "/foo/bar")

  def test_just_kwargs(self):
    default_justfile = os.path.join(os.environ['TERRA_TERRA_DIR'], 'Justfile')
    # Use the shell kwarg for Popen
    args, kwargs = utils.just("foobar", shell=False)
    self.assertEqual(args, (('bash', 'just', 'foobar'),))
    self.assertEqual(set(kwargs.keys()), {'executable', 'env', 'shell'})
    self.assertEqual(kwargs['shell'], False)
    self.assertEqual(kwargs['env']['JUSTFILE'], default_justfile)

  def test_logging_code(self):
    # Test the debug1 diffdict log output
    with self.assertLogs(utils.__name__, level="DEBUG4") as cm:
      env = os.environ.copy()
      env.pop('PATH')
      env['FOO'] = 'BAR'
      # Sometimes JUSTFILE is set, so make this part of the test!
      with mock.patch.dict(os.environ, JUSTFILE='/foo/bar'):
        utils.just("foo", "bar", env=env)

    env_lines = [x for x in cm.output if "Environment Modification:" in x][0]
    env_lines = env_lines.split('\n')
    self.assertEqual(len(env_lines), 5, env_lines)

    # Verify logs say PATH was removed
    self.assertTrue(any(o.startswith('- PATH:') for o in env_lines))
    # FOO was added
    self.assertTrue(any(o.startswith('+ FOO:') for o in env_lines))
    # JUSTFILE was changed
    self.assertTrue(any(o.startswith('+ JUSTFILE:') for o in env_lines))
    self.assertTrue(any(o.startswith('- JUSTFILE:') for o in env_lines))


class TestTranslateUtils(TestComputeUtilsCase):

  def _nt_or_posix(self, nt_obj, posix_obj, platform):
    return nt_obj if platform in ('windows', 'nt') else posix_obj

  def _drive(self, host_platform, container_platform):
    return (self._nt_or_posix('H:\\', '/', host_platform),
            self._nt_or_posix('C:\\', '/', container_platform))

  def _os(self, host_platform, container_platform):
    return (self._nt_or_posix(ntpath, posixpath, host_platform),
            self._nt_or_posix(ntpath, posixpath, container_platform))

  def _create_volume_map(self, host_platform, container_platform):

    # test data
    test_data = [
        (('src', 'abc'), ('dst', 'ABC')),
        (('src', 'abc_output'), ('dst', 'OUTPUT')),
        (('src', 'def'), ('dst', 'DEF')),
        (('src', 'abc.json'), ('dst', 'ABC.json')),
    ]

    # append "drive" to test data
    host_drv, container_drv = self._drive(host_platform, container_platform)
    test_data = [((host_drv, *src), (container_drv, *dst))
                 for src, dst in test_data]

    # volume map
    host_os, container_os = self._os(host_platform, container_platform)
    volume_map = [(host_os.join(*src), container_os.join(*dst))
                  for src, dst in test_data]
    return volume_map

  def _test_pathlib_map(self, container_platform):
    host_obj_type = type(pathlib.Path())
    container_obj_type = self._nt_or_posix(pathlib.PureWindowsPath,
                                           pathlib.PurePosixPath,
                                           container_platform)

    volume_map = self._create_volume_map(os.name, container_platform)
    pathlib_map = utils.pathlib_map(volume_map, container_platform)

    for host_obj, container_obj in pathlib_map:
      self.assertIsInstance(host_obj, host_obj_type)
      self.assertIsInstance(container_obj, container_obj_type)

  def test_pathlib_map_linux(self):
    self._test_pathlib_map('linux')

  def test_pathlib_map_windows(self):
    self._test_pathlib_map('windows')

  def _test_patch_volume(self, container_platform):
    volume_map = self._create_volume_map(os.name, container_platform)
    host_os, container_os = self._os(os.name, container_platform)

    for host_vol, container_vol in volume_map:
      is_file = '.' in pathlib.Path(host_vol).parts[-1]
      if is_file:
        # direct file mapping only
        test_items = [[]]
      else:
        # this directory, subdirectory, and file mappings
        test_items = [[], ['xyz'], ['xyz', 'xyz']]
        test_items += [[*ti, 'file.json'] for ti in test_items]

      for item in test_items:
        host_item = host_os.join(host_vol, *item)
        container_item = container_os.join(container_vol, *item)
        result = utils.patch_volume(host_item, volume_map, container_platform)
        self.assertEqual(result, container_item)

  def test_patch_volume_linux(self):
    self._test_patch_volume('linux')

  def test_patch_volume_windows(self):
    self._test_patch_volume('windows')

  @mock.patch.dict(os.environ, FOO='/foo/bar', BAR='bar')
  def test_patch_volume_expand(self):
    # Test variable expansion and user home dir expansion
<<<<<<< HEAD
    volume_map=[('/foo/bar', '/dst')]
    self.assertEqual(utils.patch_volume('${FOO}/bar', volume_map, 'linux'),
                     '/dst/bar')
    self.assertEqual(utils.patch_volume('/foo/${BAR}/car', volume_map, 'linux'),
                     '/dst/car')
    volume_map=[(os.path.expanduser('~'), '/myhome')]
=======
    volume_map = [('/foo/bar', '/dst')]
    self.assertEqual(utils.patch_volume('${FOO}/baz', volume_map, 'linux'),
                     '/dst/baz')
    self.assertEqual(utils.patch_volume('/foo/${BAR}/car',
                                        volume_map,
                                        'linux'),
                     '/dst/car')
    volume_map = [(os.path.expanduser('~'), '/myhome')]
>>>>>>> f77d6af2
    self.assertEqual(utils.patch_volume('~/${BAR}/car', volume_map, 'linux'),
                     '/myhome/bar/car')<|MERGE_RESOLUTION|>--- conflicted
+++ resolved
@@ -282,14 +282,6 @@
   @mock.patch.dict(os.environ, FOO='/foo/bar', BAR='bar')
   def test_patch_volume_expand(self):
     # Test variable expansion and user home dir expansion
-<<<<<<< HEAD
-    volume_map=[('/foo/bar', '/dst')]
-    self.assertEqual(utils.patch_volume('${FOO}/bar', volume_map, 'linux'),
-                     '/dst/bar')
-    self.assertEqual(utils.patch_volume('/foo/${BAR}/car', volume_map, 'linux'),
-                     '/dst/car')
-    volume_map=[(os.path.expanduser('~'), '/myhome')]
-=======
     volume_map = [('/foo/bar', '/dst')]
     self.assertEqual(utils.patch_volume('${FOO}/baz', volume_map, 'linux'),
                      '/dst/baz')
@@ -298,6 +290,5 @@
                                         'linux'),
                      '/dst/car')
     volume_map = [(os.path.expanduser('~'), '/myhome')]
->>>>>>> f77d6af2
     self.assertEqual(utils.patch_volume('~/${BAR}/car', volume_map, 'linux'),
                      '/myhome/bar/car')